name = "DeconvOptim"
uuid = "03e7cd2f-1a03-4ea9-b59b-760a446df67f"
authors = ["Felix Wechsler <fxw+github@mailbox.org>"]
<<<<<<< HEAD
version = "0.7.2"
=======
version = "0.7.3"
>>>>>>> 809ce988

[deps]
ChainRulesCore = "d360d2e6-b24c-11e9-a2a3-2a2ae2dbcce4"
FFTW = "7a1cc6ca-52ef-59f5-83cd-3a7055c09341"
FillArrays = "1a297f60-69ca-5386-bcde-b61e274b549b"
Interpolations = "a98d9a8b-a2ab-59e6-89dd-64a1c18fca59"
LineSearches = "d3d80556-e9d4-5f37-9878-2ab0fcc64255"
LinearAlgebra = "37e2e46d-f89d-539d-b4ee-838fcccc9c8e"
Noise = "81d43f40-5267-43b7-ae1c-8b967f377efa"
Optim = "429524aa-4258-5aef-a3af-852621145aeb"
PrecompileTools = "aea7be01-6a6a-4083-8856-8a6e6704d82a"
Requires = "ae029012-a4dd-5104-9daa-d747884805df"
Statistics = "10745b16-79ce-11e8-11f9-7d13ad32a3b2"
StatsBase = "2913bbd2-ae8a-5f71-8c99-4fb6c76f3a91"
Tullio = "bc48ee85-29a4-5162-ae0b-a64e1601d4bc"
Zygote = "e88e6eb3-aa80-5325-afca-941959d7151f"

[compat]
ChainRulesCore = "1"
<<<<<<< HEAD
FFTW = "1.2, 1.3, 1.4"
=======
FFTW = "1.2, 1.3, 1.4, 1.5"
>>>>>>> 809ce988
FillArrays = "0.12, 0.13, 1"
Interpolations = "0.12.10, 0.13, 0.14, 0.15"
LineSearches = "7.1"
Noise = "0.3"
Optim = "1.2, 1.3, 1.4, 1.5, 1.6"
PrecompileTools = "1"
Requires = "1.1.0"
<<<<<<< HEAD
SnoopPrecompile = "1"
=======
Statistics = "1"
>>>>>>> 809ce988
StatsBase = "0.33, 0.34"
Tullio = "0.3"
Zygote = "0.6"
julia = "1, 1.6, 1.7, 1.8, 1.9"

[extras]
ImageMagick = "6218d12a-5da1-5696-b52f-db25d2ecc6d1"
Noise = "81d43f40-5267-43b7-ae1c-8b967f377efa"
Pkg = "44cfe95a-1eb2-52ea-b672-e2afdf69b78f"
Random = "9a3f8284-a2c9-5f02-9a11-845980a1fd5c"
Test = "8dfed614-e22c-5e08-85e1-65c5234f0b40"
TestImages = "5e47fb64-e119-507b-a336-dd2b206d9990"

[targets]
test = ["Test", "Random", "Noise", "TestImages", "ImageMagick", "Pkg"]<|MERGE_RESOLUTION|>--- conflicted
+++ resolved
@@ -1,11 +1,7 @@
 name = "DeconvOptim"
 uuid = "03e7cd2f-1a03-4ea9-b59b-760a446df67f"
 authors = ["Felix Wechsler <fxw+github@mailbox.org>"]
-<<<<<<< HEAD
-version = "0.7.2"
-=======
 version = "0.7.3"
->>>>>>> 809ce988
 
 [deps]
 ChainRulesCore = "d360d2e6-b24c-11e9-a2a3-2a2ae2dbcce4"
@@ -25,11 +21,7 @@
 
 [compat]
 ChainRulesCore = "1"
-<<<<<<< HEAD
-FFTW = "1.2, 1.3, 1.4"
-=======
 FFTW = "1.2, 1.3, 1.4, 1.5"
->>>>>>> 809ce988
 FillArrays = "0.12, 0.13, 1"
 Interpolations = "0.12.10, 0.13, 0.14, 0.15"
 LineSearches = "7.1"
@@ -37,11 +29,7 @@
 Optim = "1.2, 1.3, 1.4, 1.5, 1.6"
 PrecompileTools = "1"
 Requires = "1.1.0"
-<<<<<<< HEAD
-SnoopPrecompile = "1"
-=======
 Statistics = "1"
->>>>>>> 809ce988
 StatsBase = "0.33, 0.34"
 Tullio = "0.3"
 Zygote = "0.6"
